--- conflicted
+++ resolved
@@ -17,14 +17,8 @@
 
 export type Config = {
   pwd: string;
-<<<<<<< HEAD
   source_labels_pattern?: RegExp;
-=======
-  labels: {
-    pattern?: RegExp;
-  };
   source_pr_number?: number;
->>>>>>> e8ba0234
   pull: {
     description: string;
     title: string;
