# Backport action

Fast and flexible GitHub action to backport merged pull requests to selected branches.

This can be useful when you're supporting multiple versions of your product.
After fixing a bug, you may want to apply that patch to the other versions.
The manual labor of cherry-picking the individual commits can be automated using this action.

## Features

- Works out of the box - No configuration required / Defaults for everything
- Fast - Only fetches the bare minimum / Supports shallow clones
- Flexible - Supports all [merge methods](https://docs.github.com/en/repositories/configuring-branches-and-merges-in-your-repository/configuring-pull-request-merges/about-merge-methods-on-github) including [merge queue](https://docs.github.com/en/repositories/configuring-branches-and-merges-in-your-repository/configuring-pull-request-merges/managing-a-merge-queue) and [Bors](https://bors.tech/)
- Configurable - Use inputs and outputs to fit it to your project
- Transparent - Informs about its success / Cherry-picks with [`-x`](https://git-scm.com/docs/git-cherry-pick#Documentation/git-cherry-pick.txt--x)

## How it works

You can select the branches to backport merged pull requests in two ways:
- using labels on the merged pull request.
  The action looks for labels on your merged pull request matching the [`label_pattern`](#label_pattern) input
- using the [`target_branches`](#target_branches) input

For each selected branch, the backport action takes the following steps:
1. fetch and checkout a new branch from the target branch
2. cherry-pick commits containing the merged pull request's changes, using the [`cherry_picking`](#cherry_picking) input
3. create a pull request to merge the new branch into the target branch
4. comment on the original pull request about its success

The commits are cherry-picked with the [`-x`](https://git-scm.com/docs/git-cherry-pick#Documentation/git-cherry-pick.txt--x) flag.

## Usage

Add the following workflow configuration to your repository's `.github/workflows` folder.

```yaml
name: Backport merged pull request
on:
  pull_request_target:
    types: [closed]
permissions:
  contents: write # so it can comment
  pull-requests: write # so it can create pull requests
jobs:
  backport:
    name: Backport pull request
    runs-on: ubuntu-latest
    # Don't run on closed unmerged pull requests
    if: github.event.pull_request.merged
    steps:
      - uses: actions/checkout@v4
      - name: Create backport pull requests
        uses: korthout/backport-action@v3
```

> **Note**
> This workflow runs on [`pull_request_target`](https://docs.github.com/en/actions/using-workflows/events-that-trigger-workflows#pull_request_target) so that `GITHUB_TOKEN` has write access to the repo when the merged pull request comes from a forked repository.
> This write access is necessary for the action to push the commits it cherry-picked.

### Trigger using a comment

You can also trigger the backport action by writing a comment containing `/backport` on a merged pull request.
To enable this, add the following workflow configuration to your repository's `.github/workflows` folder.

<details><summary>Trigger backport action using a comment</summary>
 <p>

```yaml
name: Backport merged pull request
on:
  pull_request_target:
    types: [closed]
  issue_comment:
    types: [created]
permissions:
  contents: write # so it can comment
  pull-requests: write # so it can create pull requests
jobs:
  backport:
    name: Backport pull request
    runs-on: ubuntu-latest

    # Only run when pull request is merged
    # or when a comment starting with `/backport` is created by someone other than the
    # https://github.com/backport-action bot user (user id: 97796249). Note that if you use your
    # own PAT as `github_token`, that you should replace this id with yours.
    if: >
      (
        github.event_name == 'pull_request_target' &&
        github.event.pull_request.merged
      ) || (
        github.event_name == 'issue_comment' &&
        github.event.issue.pull_request &&
        github.event.comment.user.id != 97796249 &&
        startsWith(github.event.comment.body, '/backport')
      )
    steps:
      - uses: actions/checkout@v4
      - name: Create backport pull requests
        uses: korthout/backport-action@v3
```

</p>
</details>

## Inputs

The action can be configured with the following optional [inputs](https://docs.github.com/en/actions/using-workflows/workflow-syntax-for-github-actions#jobsjob_idstepswith):

<<<<<<< HEAD
### `add_author_as_assignee`

Default: `false` (disabled)

Controls whether to set the author of the original pull request as an assignee on the backport pull request.
By default, the original author is not made an assignee.
=======
### `add_labels`

Default: `''` (disabled)

The action will add these labels (space-delimited) to the backport pull request.
By default, no labels are added.
>>>>>>> f82bee09

### `branch_name`

Default: `backport-${pull_number}-to-${target_branch}`

Template used as the name for branches created by this action. 

Placeholders can be used to define variable values.
These are indicated by a dollar sign and curly braces (`${placeholder}`).
Please refer to this action's README for all available [placeholders](#placeholders).

### `cherry_picking`

Default: `auto`

Determines which commits are cherry-picked.

When set to `auto`, the action cherry-picks the commits based on the method used to merge the pull request.
- For "Squash and merge", the action cherry-picks the squashed commit.
- For "Rebase and merge", the action cherry-picks the rebased commits.
- For "Merged as a merge commit", the action cherry-picks the commits from the pull request.

When set to `pull_request_head`, the action cherry-picks the commits from the pull request.
Specifically, those reachable from the pull request's head and not reachable from the pull request's base.

By default, the action cherry-picks the commits based on the method used to merge the pull request.

### `copy_assignees`

Default: `false` (disabled)

Controls whether to copy the assignees from the original pull request to the backport pull request.
By default, the assignees are not copied.

### `copy_labels_pattern`

Default: `''` (disabled)

Regex pattern to match github labels which will be copied from the original pull request to the backport pull request.
Note that labels matching `label_pattern` are excluded.
By default, no labels are copied.

### `copy_milestone`

Default: `false` (disabled)

Controls whether to copy the milestone from the original pull request to the backport pull request.
By default, the milestone is not copied.

### `copy_requested_reviewers`

Default: `false` (disabled)

Controls whether to copy the requested reviewers from the original pull request to the backport pull request.
Note that this does not request reviews from those users who already reviewed the original pull request.
By default, the requested reviewers are not copied.

### `experimental`

Default:

```json
{
  "detect_merge_method": false
}
```

Configure experimental features by passing a JSON object.
The following properties can be specified:

#### `conflict_resolution`

Default: `fail`

Specifies how the action will handle a conflict occuring during the cherry-pick. 
In all cases, the action will stop the cherry-pick at the first conflict encountered.

Behavior is defined by the option selected.
- When set to `fail` the backport fails when the cherry-pick encounters a conflict.
- When set to `draft_commit_conflicts` the backport will always create a draft pull request with the first conflict encountered committed.

Instructions are provided on the original pull request on how to resolve the conflict and continue the cherry-pick.

#### `downstream_repo`

Define if you want to backport to a repository other than where the workflow runs.

By default, the action always backports to the repository in which the workflow runs.

#### `downstream_owner`

Define if you want to backport to another owner than the owner of the repository the workflow runs on.
Only takes effect if the `downstream_repo` property is also defined.

By default, uses the owner of the repository in which the workflow runs.

### `github_token`

Default: `${{ github.token }}`

Token to authenticate requests to GitHub.
Used to create and label pull requests and to comment.

Either `GITHUB_TOKEN` or a repo-scoped [Personal Access Token](https://docs.github.com/en/authentication/keeping-your-account-and-data-secure/creating-a-personal-access-token) (PAT).

### `github_workspace`

Default: `${{ github.workspace }}`

Working directory for the backport action.

### `label_pattern`

Default: `^backport ([^ ]+)$` (e.g. matches `backport release-3.4`)

Regex pattern to match the backport labels on the merged pull request.
Must contain a capture group for the target branch.
Label matching can be disabled entirely using an empty string `''` as pattern.

The action will backport the pull request to each matched target branch.
Note that the pull request's headref is excluded automatically.
See [How it works](#how-it-works).

### `merge_commits`

Default: `fail`

Specifies how the action should deal with merge commits on the merged pull request.

- When set to `fail` the backport fails when the action detects one or more merge commits.
- When set to `skip` the action only cherry-picks non-merge commits, i.e. it ignores merge commits.
  This can be useful when you [keep your pull requests in sync with the base branch using merge commits](https://docs.github.com/en/pull-requests/collaborating-with-pull-requests/proposing-changes-to-your-work-with-pull-requests/keeping-your-pull-request-in-sync-with-the-base-branch).

### `pull_description`

Default:
```
# Description
Backport of #${pull_number} to `${target_branch}`.
```

Template used as description (i.e. body) in the pull requests created by this action.

Placeholders can be used to define variable values.
These are indicated by a dollar sign and curly braces (`${placeholder}`).
Please refer to this action's README for all available [placeholders](#placeholders).

### `pull_title`

Default: `[Backport ${target_branch}] ${pull_title}`

Template used as the title in the pull requests created by this action.

Placeholders can be used to define variable values.
These are indicated by a dollar sign and curly braces (`${placeholder}`).
Please refer to this action's README for all available [placeholders](#placeholders).

### `source_pr_number`

Default: `''` (not set)

Specifies the pull request (by its number) to backport, i.e. the source pull request.
When set, the action will backport the specified pull request to each target branch.
When not set, the action determines the source pull request from the event payload.

### `target_branches`

Default: `''` (disabled)

The action will backport the pull request to each specified target branch (space-delimited).
Note that the pull request's headref is excluded automatically.
See [How it works](#how-it-works).

Can be used in addition to backport labels.
By default, only backport labels are used to specify the target branches.

## Placeholders
In the `pull_description` and `pull_title` inputs, placeholders can be used to define variable values.
These are indicated by a dollar sign and curly braces (`${placeholder}`).
The following placeholders are available and are replaced with:

Placeholder | Replaced with
------------|------------
`issue_refs` | GitHub issue references to all issues mentioned in the original pull request description seperated by a space, e.g. `#123 #456 korthout/backport-action#789`
`pull_author` | The username of the original pull request's author, e.g. `korthout`
`pull_description`| The description (i.e. body) of the original pull request that is backported, e.g. `Summary: This patch was created to..`
`pull_number` | The number of the original pull request that is backported, e.g. `123`
`pull_title` | The title of the original pull request that is backported, e.g. `fix: some error`
`target_branch`| The branchname to which the pull request is backported, e.g. `release-0.23`

## Outputs

The action provides the following [outputs](https://docs.github.com/en/actions/using-workflows/workflow-syntax-for-github-actions#jobsjob_idoutputs):

Output | Description
-------|------------
`created_pull_numbers` | Space-separated list containing the identifying number of each created pull request. Or empty when the action created no pull requests. For example, `123` or `123 124 125`.
`was_successful` | Whether or not the changes could be backported successfully to all targets. Either `true` or `false`.
`was_successful_by_target` | Whether or not the changes could be backported successfully to all targets - broken down by target. Follows the pattern `{{label}}=true\|false`.<|MERGE_RESOLUTION|>--- conflicted
+++ resolved
@@ -107,21 +107,19 @@
 
 The action can be configured with the following optional [inputs](https://docs.github.com/en/actions/using-workflows/workflow-syntax-for-github-actions#jobsjob_idstepswith):
 
-<<<<<<< HEAD
 ### `add_author_as_assignee`
 
 Default: `false` (disabled)
 
 Controls whether to set the author of the original pull request as an assignee on the backport pull request.
 By default, the original author is not made an assignee.
-=======
+
 ### `add_labels`
 
 Default: `''` (disabled)
 
 The action will add these labels (space-delimited) to the backport pull request.
 By default, no labels are added.
->>>>>>> f82bee09
 
 ### `branch_name`
 
