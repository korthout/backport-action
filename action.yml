name: Backport merged pull requests to selected branches
description: >
  Fast and flexible action to cherry-pick commits from labeled pull requests
author: korthout
inputs:
  branch_name:
    description: >
      Template used as the name for branches created by this action. 
      Placeholders can be used to define variable values.
      These are indicated by a dollar sign and curly braces (`${placeholder}`).
      Please refer to this action's README for all available placeholders.
    default: backport-${pull_number}-to-${target_branch}
  copy_assignees:
    description: >
      Controls whether to copy the assignees from the original pull request to the backport pull request.
      By default, the assignees are not copied.
    default: false
  copy_labels_pattern:
    description: >
      Regex pattern to match github labels which will be copied from the original pull request to the backport pull request.
      Note that labels matching `label_pattern` are excluded.
      By default, no labels are copied.
  copy_milestone:
    description: >
      Controls whether to copy the milestone from the original pull request to the backport pull request.
      By default, the milestone is not copied.
    default: false
  copy_requested_reviewers:
    description: >
      Controls whether to copy the requested reviewers from the original pull request to the backport pull request.
      Note that this does not request reviews from those users who already reviewed the original pull request.
      By default, the requested reviewers are not copied.
    default: false
  experimental:
    description: >
      Configure experimental features by passing a JSON object.
      The following properties can be specified:

      #### `detect_merge_method`

      When enabled, the action detects the method used to merge the pull request.
      - For "Squash and merge", the action cherry-picks the squashed commit.
      - For "Rebase and merge", the action cherry-picks the rebased commits.
      - For "Merged as a merge commit", the action cherry-picks the commits from the pull request.

      By default, the action always cherry-picks the commits from the pull request.
<<<<<<< HEAD

      #### `conflict_resolution`

      Specifies how the action will handle a conflict occuring during the cherry-pick. 
      In all cases, the action will stop the cherry-pick at the first conflict encountered.

      Behavior is defined by the option selected.
      - When set to `fail` the backport fails when the cherry-pick encounters a conflict.
      - When set to `draft_commit_conflicts` the backport will always create a draft pull request with the first conflict encountered committed.

      Instructions are provided on the original pull request on how to resolve the conflict and continue the cherry-pick.
=======
      
      #### `downstream_repo`
      
      Define if you want to backport to a repository other than where the workflow runs.

      By default, the action always backports to the repository in which the workflow runs.
      
      #### `downstream_owner`
      
      Define if you want to backport to another owner than the owner of the repository the workflow runs on.
      Only takes effect if the `downstream_repo` property is also defined.

      By default, uses the owner of the repository in which the workflow runs.
>>>>>>> 2c845b59
    default: >
      {
        "detect_merge_method": false,
        "conflict_resolution": draft_commit_conflicts
      }
  github_token:
    description: >
      Token to authenticate requests to GitHub.
      Used to create and label pull requests and to comment.
      Either GITHUB_TOKEN or a repo-scoped Personal Access Token (PAT).
    default: ${{ github.token }}
  github_workspace:
    description: Working directory for the backport action.
    default: ${{ github.workspace }}
  label_pattern:
    description: >
      Regex pattern to match the backport labels on the merged pull request.
      Must contain a capture group for the target branch.
      The action will backport the pull request to each matched target branch.
      Note that the pull request's headref is excluded automatically.
    default: ^backport ([^ ]+)$
  merge_commits:
    description: >
      Specifies how the action should deal with merge commits on the merged pull request.
      When set to `fail` the backport fails when the action detects one or more merge commits.
      When set to `skip` the action only cherry-picks non-merge commits, i.e. it ignores merge commits.
    default: fail
  pull_description:
    description: >
      Template used as description (i.e. body) in the pull requests created by this action.
      Placeholders can be used to define variable values.
      These are indicated by a dollar sign and curly braces (`${placeholder}`).
      Please refer to this action's README for all available placeholders.
    default: |-
      # Description
      Backport of #${pull_number} to `${target_branch}`.
  pull_title:
    description: >
      Template used as the title in the pull requests created by this action.
      Placeholders can be used to define variable values.
      These are indicated by a dollar sign and curly braces (`${placeholder}`).
      Please refer to this action's README for all available placeholders.
    default: >-
      [Backport ${target_branch}] ${pull_title}
  target_branches:
    description: >
      The action will backport the pull request to each specified target branch (space-delimited).
      Note that the pull request's headref is excluded automatically.
      Can be used in addition to backport labels.
      By default, only backport labels are used to specify the target branches.

outputs:
  created_pull_numbers:
    description: >
      Space-separated list containing the identifying number of each created pull request.
      Or empty when the action created no pull requests.
      For example, '123' or '123 124 125'.
  was_successful:
    description: >
      Whether or not the changes could be backported successfully to all targets.
      Either 'true' or 'false'.
  was_successful_by_target:
    description: >
      Whether or not the changes could be backported successfully to all targets - broken down by target.
      Follows the pattern '{{label}}=true|false'.
runs:
  using: "node20"
  main: "dist/index.js"
branding:
  icon: "copy"
  color: "yellow"<|MERGE_RESOLUTION|>--- conflicted
+++ resolved
@@ -36,16 +36,6 @@
       Configure experimental features by passing a JSON object.
       The following properties can be specified:
 
-      #### `detect_merge_method`
-
-      When enabled, the action detects the method used to merge the pull request.
-      - For "Squash and merge", the action cherry-picks the squashed commit.
-      - For "Rebase and merge", the action cherry-picks the rebased commits.
-      - For "Merged as a merge commit", the action cherry-picks the commits from the pull request.
-
-      By default, the action always cherry-picks the commits from the pull request.
-<<<<<<< HEAD
-
       #### `conflict_resolution`
 
       Specifies how the action will handle a conflict occuring during the cherry-pick. 
@@ -56,7 +46,15 @@
       - When set to `draft_commit_conflicts` the backport will always create a draft pull request with the first conflict encountered committed.
 
       Instructions are provided on the original pull request on how to resolve the conflict and continue the cherry-pick.
-=======
+
+      #### `detect_merge_method`
+
+      When enabled, the action detects the method used to merge the pull request.
+      - For "Squash and merge", the action cherry-picks the squashed commit.
+      - For "Rebase and merge", the action cherry-picks the rebased commits.
+      - For "Merged as a merge commit", the action cherry-picks the commits from the pull request.
+
+      By default, the action always cherry-picks the commits from the pull request.
       
       #### `downstream_repo`
       
@@ -70,7 +68,6 @@
       Only takes effect if the `downstream_repo` property is also defined.
 
       By default, uses the owner of the repository in which the workflow runs.
->>>>>>> 2c845b59
     default: >
       {
         "detect_merge_method": false,
