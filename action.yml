--- conflicted
+++ resolved
@@ -3,17 +3,14 @@
   Fast and flexible action to cherry-pick commits from labeled pull requests
 author: korthout
 inputs:
-<<<<<<< HEAD
   add_author_as_assignee:
     description: >
       Controls whether to set the author of the original pull request as an assignee on the backport pull request.
       By default, the original author is not made an assignee.
-=======
   add_labels:
     description: >
       The action will add these labels (space-delimited) to the backport pull request.
       By default, no labels are added.
->>>>>>> f82bee09
   branch_name:
     description: >
       Template used as the name for branches created by this action.
